--- conflicted
+++ resolved
@@ -1,125 +1,3 @@
-<<<<<<< HEAD
-=======
-# # app.py (root)
-
-# import os
-# import importlib
-# import streamlit as st
-# from dotenv import load_dotenv
-# from sqlalchemy import create_engine, event
-# from sqlalchemy.engine import Engine
-
-# try:
-#     import boto3
-# except Exception:
-#     boto3 = None
-
-# load_dotenv()
-# st.set_page_config(layout="wide")
-
-
-# @st.cache_resource(show_spinner=False)
-# def get_rds_engine() -> Engine:
-#     host = os.getenv("RDS_HOST")
-#     port = int(os.getenv("RDS_PORT", "5432"))
-#     db = os.getenv("RDS_DB")
-#     user = os.getenv("RDS_USER")
-#     pwd = os.getenv("RDS_PASSWORD")
-#     if not all([host, db, user, pwd]):
-#         raise RuntimeError("Missing one of RDS_HOST, RDS_DB, RDS_USER, RDS_PASSWORD.")
-#     url = f"postgresql+psycopg2://{user}:{pwd}@{host}:{port}/{db}?sslmode=require"
-#     return create_engine(url, pool_pre_ping=True, pool_recycle=300, future=True)
-
-
-# if "rds_engine" not in st.session_state:
-#     st.session_state.rds_engine = get_rds_engine()
-
-
-# DB_SCHEMA = os.getenv("DB_SCHEMA", "public").strip()
-
-
-# @event.listens_for(st.session_state.rds_engine, "connect")
-# def set_search_path(dbapi_connection, connection_record):
-#     with dbapi_connection.cursor() as cur:
-#         cur.execute(f"SET search_path TO {DB_SCHEMA}, public;")
-
-
-# def _make_dynamo():
-#     if not boto3:
-#         return None
-#     region = os.getenv("AWS_REGION")
-#     if not region:
-#         return None
-#     return boto3.resource("dynamodb", region_name=region)
-
-
-# if "dynamo" not in st.session_state:
-#     st.session_state.dynamo = _make_dynamo()
-
-
-# if "current_page" not in st.session_state:
-#     st.session_state.current_page = "/page/admin_home"
-# if "top_nav_selected" not in st.session_state:
-#     st.session_state.top_nav_selected = 0
-
-# st.title("📊 My Dashboard")
-
-# page_options = ["Admin Home", "User Home", "News", "Stock Analysis", "Watchlist","Insights"]
-# page_paths = {
-#     "Admin Home": "admin_portal/page/admin_home",
-#     "User Home": "admin_portal/page/home",
-#     "News": "admin_portal/page/news",
-#     "Stock Analysis": "admin_portal/page/stock_analysis",
-#     "Watchlist": "admin_portal/page/watchlist",
-#     "Insights": "admin_portal/page/insights",
-# }
-# page_icons = ["house", "newspaper", "bar-chart", "bookmark","pie-chart","pie-chart"]
-
-# from streamlit_option_menu import option_menu
-
-# selected = option_menu(
-#     menu_title=None,
-#     options=page_options,
-#     icons=page_icons[: len(page_options)],
-#     menu_icon="cast",
-#     default_index=st.session_state.top_nav_selected,
-#     orientation="horizontal",
-#     key=f"top_nav_bar_{st.session_state.top_nav_selected}",
-#     styles={
-#         "container": {"padding": "0!important", "background-color": "#f0f2f6"},
-#         "nav-link": {
-#             "font-size": "16px",
-#             "text-align": "center",
-#             "margin": "0px",
-#             "--hover-color": "#eee",
-#         },
-#         "nav-link-selected": {"background-color": "#0d6efd", "color": "white"},
-#     },
-# )
-
-# st.session_state.top_nav_selected = page_options.index(selected)
-# st.session_state.current_page = page_paths[selected]
-
-# page = st.session_state.current_page
-# module_name = page.replace("/", ".")[1:]
-
-# try:
-#     if page.startswith("/page"):
-#         module = importlib.import_module(module_name)
-#         if hasattr(module, "page"):
-#             module.page(
-#                 rds=st.session_state.rds_engine,
-#                 dynamo=st.session_state.dynamo,
-#             )
-#         else:
-#             st.error(f"`{module_name}` loaded but missing `page(**kwargs)`.")
-#     else:
-#         st.error(f"Unknown page root for '{page}'. Expected '/page/*'.")
-# except ModuleNotFoundError:
-#     st.error(f"Page module '{module_name}' not found.")
-# except Exception as e:
-#     st.error(f"Failed to render '{module_name}': {e}")
->>>>>>> 6713982b
 import os
 import sys
 import importlib
@@ -141,100 +19,6 @@
 if PACKAGE_ROOT not in sys.path:
     sys.path.append(PACKAGE_ROOT)
 
-<<<<<<< HEAD
-# Load environment variables
-load_dotenv()
-st.set_page_config(layout="wide")
-
-# Create RDS engine for SQLAlchemy
-@st.cache_resource(show_spinner=False)
-def get_rds_engine() -> Engine:
-    host = os.getenv("RDS_HOST")
-    port = int(os.getenv("RDS_PORT", "5432"))
-    db = os.getenv("RDS_DB")
-    user = os.getenv("RDS_USER")
-    pwd = os.getenv("RDS_PASSWORD")
-    if not all([host, db, user, pwd]):
-        raise RuntimeError("Missing one of RDS_HOST, RDS_DB, RDS_USER, RDS_PASSWORD.")
-    url = f"postgresql+psycopg2://{user}:{pwd}@{host}:{port}/{db}?sslmode=require"
-    return create_engine(url, pool_pre_ping=True, pool_recycle=300, future=True)
-
-# Store RDS engine in session state
-if "rds_engine" not in st.session_state:
-    st.session_state.rds_engine = get_rds_engine()
-
-DB_SCHEMA = os.getenv("DB_SCHEMA", "public").strip()
-
-# Set search path for PostgreSQL schema
-@event.listens_for(st.session_state.rds_engine, "connect")
-def set_search_path(dbapi_connection, connection_record):
-    with dbapi_connection.cursor() as cur:
-        cur.execute(f"SET search_path TO {DB_SCHEMA}, public;")
-
-# Inject gradient background CSS
-st.markdown(
-    """
-    <style>
-    /* Gradient background for full page */
-    .stApp {
-        font-family: 'Inter', sans-serif;
-    }
-
-    /* Card-like content areas */
-    .block-container {
-        background: rgba(255, 255, 255, 0.6);
-        backdrop-filter: blur(10px);
-        border-radius: 20px;
-        padding: 2rem 3rem;
-        margin: 2rem auto;
-        box-shadow: 0 4px 20px rgba(0, 0, 0, 0.1);
-    }
-
-    /* Optional: make headings bold & stylish */
-    h1, h2, h3 {
-        font-weight: 700;
-        color: #0f172a;
-    }
-    </style>
-    """,
-    unsafe_allow_html=True
-)
-
-# Admin Home Page
-st.title("📊 My Dashboard")
-
-page_options = ["Admin Home", "User Home", "News", "Stock Analysis", "Watchlist", "Insights"]
-page_paths = {
-    "Admin Home": "/page/admin_home",
-    "User Home": "/page/home",
-    "News": "/page/news",
-    "Stock Analysis": "/page/stock_analysis",
-    "Watchlist": "/page/watchlist",
-    "Insights": "/page/insights",
-}
-
-# Add navigation
-from streamlit_option_menu import option_menu
-selected = option_menu(
-    menu_title=None,
-    options=page_options,
-    icons=["house", "newspaper", "bar-chart", "bookmark", "pie-chart", "pie-chart"],
-    menu_icon="cast",
-    default_index=0,
-    orientation="horizontal",
-)
-
-# Dynamically load the selected page
-page = page_paths[selected]
-module_name = page.replace("/", ".")[1:]
-
-try:
-    module = importlib.import_module(module_name)
-    if hasattr(module, "page"):
-        module.page(rds=st.session_state.rds_engine)
-except Exception as e:
-    st.error(f"Error: {e}")
-=======
 try:
     import boto3
 except Exception:
@@ -341,5 +125,4 @@
     except ModuleNotFoundError as e:
         st.error(f"Page module '{current_page}' not found.\n\nDetails: {e}")
     except Exception as e:
-        st.error(f"Failed to render '{current_page}': {e}")
->>>>>>> 6713982b
+        st.error(f"Failed to render '{current_page}': {e}")