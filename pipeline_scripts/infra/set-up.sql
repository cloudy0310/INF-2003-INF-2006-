-- =========================================================
-- FULL RESET + SETUP SCRIPT for Supabase (Postgres)
-- WARNING: destructive. Drops the entire public schema and everything in it.
-- This variant: only users with users.is_admin = true may INSERT/UPDATE/DELETE on content.
-- =========================================================

-- Option: Full schema reset (recommended for a true "drop everything" state)
DROP SCHEMA IF EXISTS public CASCADE;
CREATE SCHEMA public;

-- Restore default privileges on public schema (optional)
GRANT ALL ON SCHEMA public TO postgres;
GRANT ALL ON SCHEMA public TO public;

-- Recreate extensions (pgcrypto for gen_random_uuid)
CREATE EXTENSION IF NOT EXISTS pgcrypto;

-- Begin DDL creation
BEGIN;

-- -----------------------
-- Users (added is_admin flag)
-- -----------------------
CREATE TABLE users (
  user_id         UUID PRIMARY KEY DEFAULT gen_random_uuid(),
  username        TEXT NOT NULL UNIQUE,
  email           TEXT NOT NULL UNIQUE,
  is_admin        BOOLEAN NOT NULL DEFAULT false, -- <--- new flag
  created_at      TIMESTAMPTZ NOT NULL DEFAULT now(),
  last_login_at   TIMESTAMPTZ
);

-- -----------------------
-- Watchlists
-- -----------------------
CREATE TABLE watchlists (
  watchlist_id    UUID PRIMARY KEY DEFAULT gen_random_uuid(),
  user_id         UUID NOT NULL REFERENCES users(user_id) ON DELETE CASCADE,
  name            TEXT NOT NULL,
  description     TEXT,
  created_at      TIMESTAMPTZ NOT NULL DEFAULT now()
);

-- -----------------------
-- Watchlist stocks
-- -----------------------
CREATE TABLE watchlist_stocks (
  watchlist_id    UUID NOT NULL REFERENCES watchlists(watchlist_id) ON DELETE CASCADE,
  ticker          TEXT NOT NULL,
  added_at        TIMESTAMPTZ NOT NULL DEFAULT now(),
  PRIMARY KEY (watchlist_id, ticker)
);

-- -----------------------
-- Companies
-- -----------------------
CREATE TABLE companies (
  ticker                TEXT PRIMARY KEY,
  name                  TEXT,
  short_name            TEXT,
  exchange              TEXT,
  market                TEXT,
  country               TEXT,
  region                TEXT,
  city                  TEXT,
  address1              TEXT,
  phone                 TEXT,
  website               TEXT,
  ir_website            TEXT,
  sector                TEXT,
  industry              TEXT,
  industry_key          TEXT,
  long_business_summary TEXT,
  full_time_employees   NUMERIC,
  founded_year          INTEGER,
  market_cap            NUMERIC(30,2),
  float_shares          NUMERIC,
  shares_outstanding    NUMERIC,
  beta                  NUMERIC(10,6),
  book_value            NUMERIC(20,6),
  dividend_rate         NUMERIC(20,8),
  dividend_yield        NUMERIC(10,8),
  last_dividend_date    DATE,
  last_split_date       DATE,
  last_split_factor     TEXT,
  logo_url              TEXT,
  esg_populated         BOOLEAN,
  created_at            TIMESTAMPTZ DEFAULT now(),
  updated_at            TIMESTAMPTZ DEFAULT now(),
  raw_yfinance          JSONB
);

-- -----------------------
-- Company officers
-- -----------------------
CREATE TABLE company_officers (
  id            UUID PRIMARY KEY DEFAULT gen_random_uuid(),
  ticker        TEXT NOT NULL REFERENCES companies(ticker) ON DELETE CASCADE,
  name          TEXT NOT NULL,
  title         TEXT,
  year_of_birth INTEGER,
  age           INTEGER,
  fiscal_year   INTEGER,
  total_pay     NUMERIC(20,2),
  extra         JSONB,
  created_at    TIMESTAMPTZ DEFAULT now()
);

-- -----------------------
-- Financials
-- -----------------------
CREATE TABLE financials (
  id                   UUID PRIMARY KEY DEFAULT gen_random_uuid(),
  ticker               TEXT NOT NULL REFERENCES companies(ticker) ON DELETE CASCADE,
  period_end           DATE NOT NULL,
  period_type          TEXT NOT NULL CHECK (period_type IN ('FY','Q')),
  reported_currency    TEXT,

  revenue              NUMERIC(30,2),
  cost_of_revenue      NUMERIC(30,2),
  gross_profit         NUMERIC(30,2),
  operating_income     NUMERIC(30,2),
  net_income           NUMERIC(30,2),
  eps_basic            NUMERIC(20,6),
  eps_diluted          NUMERIC(20,6),
  ebitda               NUMERIC(30,2),

  gross_margin         NUMERIC(12,8),
  operating_margin     NUMERIC(12,8),
  ebitda_margin        NUMERIC(12,8),
  net_profit_margin    NUMERIC(12,8),

  total_assets         NUMERIC(30,2),
  total_liabilities    NUMERIC(30,2),
  total_equity         NUMERIC(30,2),
  cash_and_equivalents NUMERIC(30,2),
  total_debt           NUMERIC(30,2),

  operating_cashflow   NUMERIC(30,2),
  capital_expenditures NUMERIC(30,2),
  free_cash_flow       NUMERIC(30,2),

  shares_outstanding   NUMERIC,
  shares_float         NUMERIC,
  market_cap           NUMERIC(30,2),
  price_to_earnings    NUMERIC(18,8),
  forward_pe           NUMERIC(18,8),
  peg_ratio            NUMERIC(18,8),

  revenue_growth       NUMERIC(12,8),
  earnings_growth      NUMERIC(12,8),

  number_of_analysts   INTEGER,
  recommendation_mean  NUMERIC(6,3),

  fetched_at           TIMESTAMPTZ DEFAULT now(),
  raw_json             JSONB
);

CREATE UNIQUE INDEX ux_financials_ticker_period ON financials(ticker, period_end, period_type);

-- -----------------------
-- Content
-- -----------------------
CREATE TABLE content (
  id            UUID PRIMARY KEY DEFAULT gen_random_uuid(),
  author_id     UUID REFERENCES users(user_id) ON DELETE SET NULL,
  title         TEXT NOT NULL,
  slug          TEXT UNIQUE,
  body          TEXT NOT NULL,
  excerpt       TEXT,
  image_url     TEXT,
  ticker        TEXT REFERENCES companies(ticker) ON DELETE SET NULL,
  tags          TEXT[],
  published_at  TIMESTAMPTZ,
  created_at    TIMESTAMPTZ DEFAULT now(),
  updated_at    TIMESTAMPTZ DEFAULT now(),
  raw_meta      JSONB
);

-- -----------------------
-- Enable Row Level Security and create policies for content
-- Only admin users (users.is_admin = true) may INSERT / UPDATE / DELETE content.
-- (Reads allowed according to the SELECT policy below.)
-- -----------------------
ALTER TABLE content ENABLE ROW LEVEL SECURITY;

-- Allow SELECT on content (adjust as you prefer).
-- Current policy: allow anyone who can connect (authenticated/anon) to SELECT rows.
CREATE POLICY "allow_select_content" ON content
  FOR SELECT
  USING ( true );

-- Allow admin users to INSERT rows
CREATE POLICY "admins_insert_content" ON content
  FOR INSERT
  WITH CHECK (auth.role() = 'admin');


-- Allow admin users to UPDATE rows
CREATE POLICY "admins_update_content" ON content
  FOR UPDATE
  USING ( (SELECT is_admin FROM users WHERE user_id = auth.uid()::uuid) IS TRUE )
  WITH CHECK ( (SELECT is_admin FROM users WHERE user_id = auth.uid()::uuid) IS TRUE );

-- Allow admin users to DELETE rows
CREATE POLICY "admins_delete_content" ON content
  FOR DELETE
  USING ( (SELECT is_admin FROM users WHERE user_id = auth.uid()::uuid) IS TRUE );

-- If you also want authors to update their own drafts, uncomment & adjust the policy below:
-- CREATE POLICY "authors_update_own_content" ON content
--   FOR UPDATE
--   USING ( author_id = auth.uid()::uuid )
--   WITH CHECK ( author_id = auth.uid()::uuid );

-- -----------------------
-- Materialized view: latest_financials
-- -----------------------
-- Create the materialized view after the financials table exists
CREATE MATERIALIZED VIEW latest_financials AS
SELECT DISTINCT ON (f.ticker) f.*
FROM financials f
ORDER BY f.ticker, f.period_end DESC;

COMMIT;

-- -----------------------
-- Helpful indexes
-- -----------------------
CREATE INDEX IF NOT EXISTS ix_companies_sector ON companies(sector);
CREATE INDEX IF NOT EXISTS ix_companies_industry ON companies(industry);
CREATE INDEX IF NOT EXISTS ix_financials_ticker_period_end ON financials(ticker, period_end DESC);
CREATE INDEX IF NOT EXISTS ix_content_ticker ON content(ticker);

-- =========================================================
-- Notes & helper SQL
-- =========================================================
-- 1) Promote a user to admin (run with service_role or DB-admin connection):
--    UPDATE users SET is_admin = true WHERE email = 'admin@example.com';
--
-- 2) If you use custom JWT claims (e.g., "role" claim), you can instead write policies
--    that check auth.jwt() ->> 'role' = 'admin'. Example:
--      (auth.jwt() ->> 'role') = 'admin'
--
-- 3) Service role (Supabase server key) bypasses RLS. Use it for backend jobs that
--    must write content even if not performed by an admin user.
--
-- 4) If you want public users to be able to READ only published content, change the SELECT policy to:
--    USING ( published_at IS NOT NULL )
--
-- =========================================================
-- End of reset + setup script (admin-edit-only content)
-- =========================================================

ALTER DEFAULT PRIVILEGES IN SCHEMA public GRANT ALL ON TABLES TO service_role;
ALTER DEFAULT PRIVILEGES IN SCHEMA public GRANT ALL ON SEQUENCES TO service_role;

GRANT ALL ON TABLE companies TO service_role;
GRANT ALL ON TABLE company_officers TO service_role;
GRANT ALL ON TABLE financials TO service_role;
<<<<<<< HEAD
=======

-- Create a function that runs after a new auth user is created
create or replace function public.handle_new_auth_user()
returns trigger language plpgsql
as $$
begin
  -- Insert a row into your public.users profile table
  insert into public.users (user_id, email, username, created_at)
  values (NEW.id::uuid, NEW.email, COALESCE(NEW.raw_user_meta->>'username', NEW.email), now())
  on conflict (user_id) do nothing;

  return NEW;
end;
$$;

-- Create the trigger on auth.users (fires for each new auth user)
create trigger on_auth_user_created
after insert on auth.users
for each row execute function public.handle_new_auth_user();

-- Automatically create a profile row when a new user signs up
CREATE OR REPLACE FUNCTION public.handle_new_user()
RETURNS TRIGGER AS $$
BEGIN
  INSERT INTO public.users (user_id, email, username)
  VALUES (NEW.id, NEW.email, split_part(NEW.email, '@', 1))
  ON CONFLICT (user_id) DO NOTHING;
  RETURN NEW;
END;
$$ LANGUAGE plpgsql SECURITY DEFINER;

DROP TRIGGER IF EXISTS on_auth_user_created ON auth.users;

CREATE TRIGGER on_auth_user_created
AFTER INSERT ON auth.users
FOR EACH ROW EXECUTE FUNCTION public.handle_new_user();

ALTER TABLE public.users ENABLE ROW LEVEL SECURITY;
CREATE POLICY "allow_users_select_own_profile" ON public.users
  FOR SELECT
  USING ( user_id = auth.uid()::uuid );
>>>>>>> 3d1b696d
<|MERGE_RESOLUTION|>--- conflicted
+++ resolved
@@ -259,8 +259,6 @@
 GRANT ALL ON TABLE companies TO service_role;
 GRANT ALL ON TABLE company_officers TO service_role;
 GRANT ALL ON TABLE financials TO service_role;
-<<<<<<< HEAD
-=======
 
 -- Create a function that runs after a new auth user is created
 create or replace function public.handle_new_auth_user()
@@ -301,5 +299,4 @@
 ALTER TABLE public.users ENABLE ROW LEVEL SECURITY;
 CREATE POLICY "allow_users_select_own_profile" ON public.users
   FOR SELECT
-  USING ( user_id = auth.uid()::uuid );
->>>>>>> 3d1b696d
+  USING ( user_id = auth.uid()::uuid );